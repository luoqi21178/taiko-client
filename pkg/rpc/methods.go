package rpc

import (
	"context"
	"errors"
	"fmt"
	"math/big"
	"time"

	"github.com/cenkalti/backoff/v4"
	ethereum "github.com/ethereum/go-ethereum"
	"github.com/ethereum/go-ethereum/accounts/abi/bind"
	"github.com/ethereum/go-ethereum/common"
	"github.com/ethereum/go-ethereum/common/hexutil"
	"github.com/ethereum/go-ethereum/core/rawdb"
	"github.com/ethereum/go-ethereum/core/types"
	"github.com/ethereum/go-ethereum/log"
	"golang.org/x/sync/errgroup"

	"github.com/taikoxyz/taiko-client/bindings"
	"github.com/taikoxyz/taiko-client/bindings/encoding"
)

var (
	// errSyncing is returned when the L2 execution engine is syncing.
	errSyncing        = errors.New("syncing")
	errEmptyTiersList = errors.New("empty proof tiers list in protocol")
	// syncProgressRecheckDelay is the time delay of rechecking the L2 execution engine's sync progress again,
	// if the previous check failed.
<<<<<<< HEAD
	syncProgressRecheckDelay       = 12 * time.Second
	waitL1OriginPollingInterval    = 3 * time.Second
	defaultWaitL1OriginTimeout     = 3 * time.Minute
	defaultMaxTransactionsPerBlock = uint64(149)
=======
	syncProgressRecheckDelay    = 12 * time.Second
	waitL1OriginPollingInterval = 3 * time.Second
	defaultWaitL1OriginTimeout  = 3 * time.Minute

	// Request urls.
	sidecarsRequestURL = "eth/v1/beacon/blob_sidecars/%d"
>>>>>>> 2644e607
)

// ensureGenesisMatched fetches the L2 genesis block from TaikoL1 contract,
// and checks whether the fetched genesis is same to the node local genesis.
func (c *Client) ensureGenesisMatched(ctx context.Context) error {
	ctxWithTimeout, cancel := ctxWithTimeoutOrDefault(ctx, defaultTimeout)
	defer cancel()

	stateVars, err := c.GetProtocolStateVariables(&bind.CallOpts{Context: ctxWithTimeout})
	if err != nil {
		return err
	}

	// Fetch the genesis `BlockVerified` event.
	iter, err := c.TaikoL1.FilterBlockVerified(
		&bind.FilterOpts{Start: stateVars.A.GenesisHeight, End: &stateVars.A.GenesisHeight, Context: ctxWithTimeout},
		[]*big.Int{common.Big0},
		nil,
		nil,
	)
	if err != nil {
		return err
	}

	// Fetch the node's genesis block.
	nodeGenesis, err := c.L2.HeaderByNumber(ctxWithTimeout, common.Big0)
	if err != nil {
		return err
	}

	if iter.Next() {
		l2GenesisHash := iter.Event.BlockHash

		log.Debug("Genesis hash", "node", nodeGenesis.Hash(), "TaikoL1", common.BytesToHash(l2GenesisHash[:]))

		// Node's genesis header and TaikoL1 contract's genesis header must match.
		if common.BytesToHash(l2GenesisHash[:]) != nodeGenesis.Hash() {
			return fmt.Errorf(
				"genesis header hash mismatch, node: %s, TaikoL1 contract: %s",
				nodeGenesis.Hash(),
				common.BytesToHash(l2GenesisHash[:]),
			)
		}

		return nil
	}

	log.Warn("Genesis block not found in TaikoL1")

	return nil
}

// WaitTillL2ExecutionEngineSynced keeps waiting until the L2 execution engine is fully synced.
func (c *Client) WaitTillL2ExecutionEngineSynced(ctx context.Context) error {
	if ctx.Err() != nil {
		return ctx.Err()
	}
	return backoff.Retry(
		func() error {
			if ctx.Err() != nil {
				return ctx.Err()
			}
			progress, err := c.L2ExecutionEngineSyncProgress(ctx)
			if err != nil {
				log.Error("Fetch L2 execution engine sync progress error", "error", err)
				return err
			}

			if progress.isSyncing() {
				log.Info(
					"L2 execution engine is syncing",
					"currentBlockID", progress.CurrentBlockID,
					"highestBlockID", progress.HighestBlockID,
					"progress", progress.SyncProgress,
				)
				return errSyncing
			}

			return nil
		},
		backoff.WithMaxRetries(backoff.NewConstantBackOff(syncProgressRecheckDelay), 10),
	)
}

// LatestL2KnownL1Header fetches the L2 execution engine's latest known L1 header.
func (c *Client) LatestL2KnownL1Header(ctx context.Context) (*types.Header, error) {
	ctxWithTimeout, cancel := ctxWithTimeoutOrDefault(ctx, defaultTimeout)
	defer cancel()

	headL1Origin, err := c.L2.HeadL1Origin(ctxWithTimeout)
	if err != nil {
		switch err.Error() {
		case ethereum.NotFound.Error():
			return c.GetGenesisL1Header(ctxWithTimeout)
		default:
			return nil, err
		}
	}

	if headL1Origin == nil {
		return c.GetGenesisL1Header(ctxWithTimeout)
	}

	header, err := c.L1.HeaderByHash(ctxWithTimeout, headL1Origin.L1BlockHash)
	if err != nil {
		switch err.Error() {
		case ethereum.NotFound.Error():
			log.Warn("Latest L2 known L1 header not found, use genesis instead", "hash", headL1Origin.L1BlockHash)
			return c.GetGenesisL1Header(ctxWithTimeout)
		default:
			return nil, err
		}
	}

	log.Info("Latest L2 known L1 header", "height", header.Number, "hash", header.Hash())

	return header, nil
}

// GetGenesisL1Header fetches the L1 header that including L2 genesis block.
func (c *Client) GetGenesisL1Header(ctx context.Context) (*types.Header, error) {
	ctxWithTimeout, cancel := ctxWithTimeoutOrDefault(ctx, defaultTimeout)
	defer cancel()

	stateVars, err := c.GetProtocolStateVariables(&bind.CallOpts{Context: ctxWithTimeout})
	if err != nil {
		return nil, err
	}

	return c.L1.HeaderByNumber(ctxWithTimeout, new(big.Int).SetUint64(stateVars.A.GenesisHeight))
}

// L2ParentByBlockID fetches the block header from L2 execution engine with the largest block id that
// smaller than the given `blockId`.
func (c *Client) L2ParentByBlockID(ctx context.Context, blockID *big.Int) (*types.Header, error) {
	ctxWithTimeout, cancel := ctxWithTimeoutOrDefault(ctx, defaultTimeout)
	defer cancel()

	parentBlockID := new(big.Int).Sub(blockID, common.Big1)

	log.Debug("Get parent block by block ID", "parentBlockID", parentBlockID)

	if parentBlockID.Cmp(common.Big0) == 0 {
		return c.L2.HeaderByNumber(ctxWithTimeout, common.Big0)
	}

	l1Origin, err := c.L2.L1OriginByID(ctxWithTimeout, parentBlockID)
	if err != nil {
		return nil, err
	}

	log.Debug("Parent block L1 origin", "l1Origin", l1Origin, "parentBlockID", parentBlockID)

	return c.L2.HeaderByHash(ctxWithTimeout, l1Origin.L2BlockHash)
}

// WaitL1Origin keeps waiting until the L1Origin with given block ID appears on the L2 execution engine.
func (c *Client) WaitL1Origin(ctx context.Context, blockID *big.Int) (*rawdb.L1Origin, error) {
	var (
		l1Origin *rawdb.L1Origin
		err      error
	)

	ticker := time.NewTicker(waitL1OriginPollingInterval)
	defer ticker.Stop()

	var (
		ctxWithTimeout = ctx
		cancel         context.CancelFunc
	)
	if _, ok := ctx.Deadline(); !ok {
		ctxWithTimeout, cancel = context.WithTimeout(ctx, defaultWaitL1OriginTimeout)
		defer cancel()
	}

	log.Debug("Start fetching L1Origin from L2 execution engine", "blockID", blockID)
	for ; true; <-ticker.C {
		if ctxWithTimeout.Err() != nil {
			return nil, ctxWithTimeout.Err()
		}

		l1Origin, err = c.L2.L1OriginByID(ctxWithTimeout, blockID)
		if err != nil {
			log.Debug("L1Origin from L2 execution engine not found, keep retrying", "blockID", blockID, "error", err)
			continue
		}

		if l1Origin == nil {
			continue
		}

		return l1Origin, nil
	}

	return nil, fmt.Errorf("failed to fetch L1Origin from L2 execution engine, blockID: %d", blockID)
}

// GetPoolContent fetches the transactions list from L2 execution engine's transactions pool with given
// upper limit.
func (c *Client) GetPoolContent(
	ctx context.Context,
	beneficiary common.Address,
	blockMaxGasLimit uint32,
	maxBytesPerTxList uint64,
	locals []common.Address,
	maxTransactionsLists uint64,
) ([]types.Transactions, error) {
	ctxWithTimeout, cancel := ctxWithTimeoutOrDefault(ctx, defaultTimeout)
	defer cancel()

	l2Head, err := c.L2.HeaderByNumber(ctx, nil)
	if err != nil {
		return nil, err
	}

	baseFee, err := c.TaikoL2.GetBasefee(
		&bind.CallOpts{Context: ctx},
		uint64(time.Now().Unix())-l2Head.Time,
		uint32(l2Head.GasUsed),
	)
	if err != nil {
		return nil, err
	}

	log.Info("Current base fee", "fee", baseFee)

	var localsArg []string
	for _, local := range locals {
		localsArg = append(localsArg, local.Hex())
	}

	var result []types.Transactions
	err = c.L2.CallContext(
		ctxWithTimeout,
		&result,
		"taiko_txPoolContent",
		beneficiary,
		baseFee,
		blockMaxGasLimit,
		maxBytesPerTxList,
		localsArg,
		maxTransactionsLists,
	)

	return result, err
}

// L2AccountNonce fetches the nonce of the given L2 account at a specified height.
func (c *Client) L2AccountNonce(
	ctx context.Context,
	account common.Address,
	height *big.Int,
) (uint64, error) {
	ctxWithTimeout, cancel := ctxWithTimeoutOrDefault(ctx, defaultTimeout)
	defer cancel()

	var result hexutil.Uint64
	err := c.L2.CallContext(ctxWithTimeout, &result, "eth_getTransactionCount", account, hexutil.EncodeBig(height))
	return uint64(result), err
}

// L2SyncProgress represents the sync progress of a L2 execution engine, `ethereum.SyncProgress` is used to check
// the sync progress of verified blocks, and block IDs are used to check the sync progress of pending blocks.
type L2SyncProgress struct {
	*ethereum.SyncProgress
	CurrentBlockID *big.Int
	HighestBlockID *big.Int
}

// isSyncing returns true if the L2 execution engine is syncing with L1.
func (p *L2SyncProgress) isSyncing() bool {
	if p.SyncProgress == nil {
		return false
	}

	if p.CurrentBlockID == nil || p.HighestBlockID == nil {
		return true
	}

	return p.CurrentBlockID.Cmp(p.HighestBlockID) < 0
}

// L2ExecutionEngineSyncProgress fetches the sync progress of the given L2 execution engine.
func (c *Client) L2ExecutionEngineSyncProgress(ctx context.Context) (*L2SyncProgress, error) {
	ctxWithTimeout, cancel := ctxWithTimeoutOrDefault(ctx, defaultTimeout)
	defer cancel()

	var (
		progress = new(L2SyncProgress)
		err      error
	)
	g, ctx := errgroup.WithContext(ctxWithTimeout)

	g.Go(func() error {
		progress.SyncProgress, err = c.L2.SyncProgress(ctx)
		return err
	})
	g.Go(func() error {
		stateVars, err := c.GetProtocolStateVariables(&bind.CallOpts{Context: ctx})
		if err != nil {
			return err
		}
		progress.HighestBlockID = new(big.Int).SetUint64(stateVars.B.NumBlocks - 1)
		return nil
	})
	g.Go(func() error {
		headL1Origin, err := c.L2.HeadL1Origin(ctx)
		if err != nil {
			switch err.Error() {
			case ethereum.NotFound.Error():
				// There is only genesis block in the L2 execution engine, or it has not started
				// syncing the pending blocks yet.
				progress.CurrentBlockID = common.Big0
				return nil
			default:
				return err
			}
		}
		progress.CurrentBlockID = headL1Origin.BlockID
		return nil
	})

	if err := g.Wait(); err != nil {
		return nil, err
	}

	return progress, nil
}

// GetProtocolStateVariables gets the protocol states from TaikoL1 contract.
func (c *Client) GetProtocolStateVariables(opts *bind.CallOpts) (*struct {
	A bindings.TaikoDataSlotA
	B bindings.TaikoDataSlotB
}, error) {
	if opts == nil {
		opts = &bind.CallOpts{}
	}

	var ctx = context.Background()
	if opts.Context != nil {
		ctx = opts.Context
	}
	ctxWithTimeout, cancel := context.WithTimeout(ctx, defaultWaitReceiptTimeout)
	defer cancel()
	opts.Context = ctxWithTimeout

	return GetProtocolStateVariables(c.TaikoL1, opts)
}

// CheckL1ReorgFromL2EE checks whether the L1 chain has been reorged from the L1Origin records in L2 EE,
// if so, returns the l1Current cursor and L2 blockID that need to reset to.
func (c *Client) CheckL1ReorgFromL2EE(ctx context.Context, blockID *big.Int) (bool, *types.Header, *big.Int, error) {
	var (
		reorged          bool
		l1CurrentToReset *types.Header
		blockIDToReset   *big.Int
	)
	for {
		ctxWithTimeout, cancel := ctxWithTimeoutOrDefault(ctx, defaultTimeout)
		defer cancel()

		if blockID.Cmp(common.Big0) == 0 {
			stateVars, err := c.TaikoL1.GetStateVariables(&bind.CallOpts{Context: ctxWithTimeout})
			if err != nil {
				return false, nil, nil, err
			}

			if l1CurrentToReset, err = c.L1.HeaderByNumber(
				ctxWithTimeout,
				new(big.Int).SetUint64(stateVars.A.GenesisHeight),
			); err != nil {
				return false, nil, nil, err
			}

			blockIDToReset = blockID
			break
		}

		l1Origin, err := c.L2.L1OriginByID(ctxWithTimeout, blockID)
		if err != nil {
			if err.Error() == ethereum.NotFound.Error() {
				log.Info("L1Origin not found", "blockID", blockID)

				// If the L2 EE is just synced through P2P, there is a chance that the EE do not have
				// the chain head L1Origin information recorded.
				justSyncedByP2P, err := c.IsJustSyncedByP2P(ctxWithTimeout)
				if err != nil {
					return false,
						nil,
						nil,
						fmt.Errorf("failed to check whether the L2 execution engine has just finished a P2P sync: %w", err)
				}

				log.Info(
					"Check whether the L2 execution engine has just finished a P2P sync",
					"justSyncedByP2P",
					justSyncedByP2P,
				)

				if justSyncedByP2P {
					return false, nil, nil, nil
				}

				log.Info("Reorg detected due to L1Origin not found", "blockID", blockID)
				reorged = true
				blockID = new(big.Int).Sub(blockID, common.Big1)
				continue
			}
			return false, nil, nil, err
		}

		l1Header, err := c.L1.HeaderByNumber(ctxWithTimeout, l1Origin.L1BlockHeight)
		if err != nil {
			if err.Error() == ethereum.NotFound.Error() {
				continue
			}
			return false, nil, nil, fmt.Errorf("failed to fetch L1 header (%d): %w", l1Origin.L1BlockHeight, err)
		}

		if l1Header.Hash() != l1Origin.L1BlockHash {
			log.Info(
				"Reorg detected",
				"blockID", blockID,
				"l1Height", l1Origin.L1BlockHeight,
				"l1HashOld", l1Origin.L1BlockHash,
				"l1HashNew", l1Header.Hash(),
			)
			reorged = true
			blockID = new(big.Int).Sub(blockID, common.Big1)
			continue
		}

		isSyncedL1SnippetInvalid, err := c.checkSyncedL1SnippetFromAnchor(
			ctx, blockID, l1Origin.L1BlockHeight.Uint64(),
		)
		if err != nil {
			return false, nil, nil, fmt.Errorf("failed to check L1 reorg from anchor transaction: %w", err)
		}

		if isSyncedL1SnippetInvalid {
			log.Info("Reorg detected due to invalid L1 snippet", "blockID", blockID)
			reorged = true
			blockID = new(big.Int).Sub(blockID, common.Big1)
			continue
		}

		l1CurrentToReset = l1Header
		blockIDToReset = l1Origin.BlockID
		break
	}

	log.Debug(
		"Check L1 reorg from L2 EE",
		"reorged", reorged,
		"l1CurrentToResetNumber", l1CurrentToReset.Number,
		"l1CurrentToResetHash", l1CurrentToReset.Hash(),
		"blockIDToReset", blockIDToReset,
	)

	return reorged, l1CurrentToReset, blockIDToReset, nil
}

// checkSyncedL1SnippetFromAnchor checks whether the L1 snippet synced from the anchor transaction is valid.
func (c *Client) checkSyncedL1SnippetFromAnchor(
	ctx context.Context,
	blockID *big.Int,
	l1Height uint64,
) (bool, error) {
	log.Info("Check synced L1 snippet from anchor", "blockID", blockID)
	block, err := c.L2.BlockByNumber(ctx, blockID)
	if err != nil {
		return false, err
	}
	parent, err := c.L2.BlockByHash(ctx, block.ParentHash())
	if err != nil {
		return false, err
	}

	l1BlockHash, l1StateRoot, l1HeightInAnchor, parentGasUsed, err := c.getSyncedL1SnippetFromAnchor(
		ctx,
		block.Transactions()[0],
	)
	if err != nil {
		return false, err
	}

	if l1HeightInAnchor+1 != l1Height {
		log.Info(
			"Reorg detected due to L1 height mismatch",
			"blockID", blockID,
			"l1HeightInAnchor", l1HeightInAnchor,
			"l1Height", l1Height,
		)
		return true, nil
	}

	if parentGasUsed != uint32(parent.GasUsed()) {
		log.Info(
			"Reorg detected due to parent gas used mismatch",
			"blockID", blockID,
			"parentGasUsedInAnchor", parentGasUsed,
			"parentGasUsed", parent.GasUsed(),
		)
		return true, nil
	}

	l1Header, err := c.L1.HeaderByNumber(ctx, new(big.Int).SetUint64(l1HeightInAnchor))
	if err != nil {
		return false, err
	}

	if l1Header.Hash() != l1BlockHash {
		log.Info(
			"Reorg detected due to L1 block hash mismatch",
			"blockID", blockID,
			"l1BlockHashInAnchor", l1BlockHash,
			"l1BlockHash", l1Header.Hash(),
		)
		return true, nil
	}

	if l1Header.Root != l1StateRoot {
		log.Info(
			"Reorg detected due to L1 state root mismatch",
			"blockID", blockID,
			"l1StateRootInAnchor", l1StateRoot,
			"l1StateRoot", l1Header.Root,
		)
		return true, nil
	}

	return false, nil
}

// getSyncedL1SnippetFromAnchor parses the anchor transaction calldata, and returns the synced L1 snippet,
func (c *Client) getSyncedL1SnippetFromAnchor(
	ctx context.Context,
	tx *types.Transaction,
) (
	l1BlockHash common.Hash,
	l1StateRoot common.Hash,
	l1Height uint64,
	parentGasUsed uint32,
	err error,
) {
	method, err := encoding.TaikoL2ABI.MethodById(tx.Data())
	if err != nil {
		return common.Hash{}, common.Hash{}, 0, 0, err
	}

	if method.Name != "anchor" {
		return common.Hash{}, common.Hash{}, 0, 0, fmt.Errorf("invalid method name for anchor transaction: %s", method.Name)
	}

	args := map[string]interface{}{}

	if err := method.Inputs.UnpackIntoMap(args, tx.Data()[4:]); err != nil {
		return common.Hash{}, common.Hash{}, 0, 0, err
	}

	l1BlockHash, ok := args["_l1BlockHash"].([32]byte)
	if !ok {
		return common.Hash{},
			common.Hash{},
			0,
			0,
			fmt.Errorf("failed to parse l1BlockHash from anchor transaction calldata")
	}
	l1StateRoot, ok = args["_l1StateRoot"].([32]byte)
	if !ok {
		return common.Hash{},
			common.Hash{},
			0,
			0,
			fmt.Errorf("failed to parse l1StateRoot from anchor transaction calldata")
	}
	l1Height, ok = args["_l1BlockId"].(uint64)
	if !ok {
		return common.Hash{},
			common.Hash{},
			0,
			0,
			fmt.Errorf("failed to parse l1Height from anchor transaction calldata")
	}
	parentGasUsed, ok = args["_parentGasUsed"].(uint32)
	if !ok {
		return common.Hash{},
			common.Hash{},
			0,
			0,
			fmt.Errorf("failed to parse parentGasUsed from anchor transaction calldata")
	}

	return l1BlockHash, l1StateRoot, l1Height, parentGasUsed, nil
}

// CheckL1ReorgFromL1Cursor checks whether the L1 chain has been reorged from the given l1Current cursor,
// if so, returns the l1Current cursor that need to reset to.
func (c *Client) CheckL1ReorgFromL1Cursor(
	ctx context.Context,
	l1Current *types.Header,
	genesisHeightL1 uint64,
) (bool, *types.Header, *big.Int, error) {
	var (
		reorged          bool
		l1CurrentToReset *types.Header
	)
	for {
		ctxWithTimeout, cancel := ctxWithTimeoutOrDefault(ctx, defaultTimeout)
		defer cancel()

		if l1Current.Number.Uint64() <= genesisHeightL1 {
			newL1Current, err := c.L1.HeaderByNumber(ctxWithTimeout, new(big.Int).SetUint64(genesisHeightL1))
			if err != nil {
				return false, nil, nil, err
			}

			l1CurrentToReset = newL1Current
			break
		}

		l1Header, err := c.L1.BlockByNumber(ctxWithTimeout, l1Current.Number)
		if err != nil {
			if err.Error() == ethereum.NotFound.Error() {
				continue
			}

			return false, nil, nil, err
		}

		if l1Header.Hash() != l1Current.Hash() {
			log.Info(
				"Reorg detected",
				"l1Height", l1Current.Number,
				"l1HashOld", l1Current.Hash(),
				"l1HashNew", l1Header.Hash(),
			)
			reorged = true
			if l1Current, err = c.L1.HeaderByHash(ctxWithTimeout, l1Current.ParentHash); err != nil {
				return false, nil, nil, err
			}
			continue
		}

		l1CurrentToReset = l1Current
		break
	}

	log.Debug(
		"Check L1 reorg from l1Current cursor",
		"reorged", reorged,
		"l1CurrentToResetNumber", l1CurrentToReset.Number,
		"l1CurrentToResetHash", l1CurrentToReset.Hash(),
	)

	return reorged, l1CurrentToReset, nil, nil
}

// IsJustSyncedByP2P checks whether the given L2 execution engine has just finished a P2P
// sync.
func (c *Client) IsJustSyncedByP2P(ctx context.Context) (bool, error) {
	ctxWithTimeout, cancel := ctxWithTimeoutOrDefault(ctx, defaultTimeout)
	defer cancel()

	l2Head, err := c.L2.HeaderByNumber(ctxWithTimeout, nil)
	if err != nil {
		return false, err
	}

	if _, err = c.L2.L1OriginByID(ctxWithTimeout, l2Head.Number); err != nil {
		if err.Error() == ethereum.NotFound.Error() {
			return true, nil
		}

		return false, err
	}

	return false, nil
}

// TierProviderTierWithID wraps protocol ITierProviderTier struct with an ID.
type TierProviderTierWithID struct {
	ID uint16
	bindings.ITierProviderTier
}

// GetTiers fetches all protocol supported tiers.
func (c *Client) GetTiers(ctx context.Context) ([]*TierProviderTierWithID, error) {
	ctxWithTimeout, cancel := ctxWithTimeoutOrDefault(ctx, defaultTimeout)
	defer cancel()

	tierProviderAddress, err := c.TaikoL1.Resolve0(&bind.CallOpts{Context: ctx}, StringToBytes32("tier_provider"), false)
	if err != nil {
		return nil, err
	}

	tierProvider, err := bindings.NewTierProvider(tierProviderAddress, c.L1)
	if err != nil {
		return nil, err
	}

	ids, err := tierProvider.GetTierIds(&bind.CallOpts{Context: ctxWithTimeout})
	if err != nil {
		return nil, err
	}
	if len(ids) == 0 {
		return nil, errEmptyTiersList
	}

	var tiers []*TierProviderTierWithID
	for _, id := range ids {
		tier, err := tierProvider.GetTier(&bind.CallOpts{Context: ctxWithTimeout}, id)
		if err != nil {
			return nil, err
		}
		tiers = append(tiers, &TierProviderTierWithID{ID: id, ITierProviderTier: tier})
	}

	return tiers, nil
}<|MERGE_RESOLUTION|>--- conflicted
+++ resolved
@@ -27,19 +27,9 @@
 	errEmptyTiersList = errors.New("empty proof tiers list in protocol")
 	// syncProgressRecheckDelay is the time delay of rechecking the L2 execution engine's sync progress again,
 	// if the previous check failed.
-<<<<<<< HEAD
-	syncProgressRecheckDelay       = 12 * time.Second
-	waitL1OriginPollingInterval    = 3 * time.Second
-	defaultWaitL1OriginTimeout     = 3 * time.Minute
-	defaultMaxTransactionsPerBlock = uint64(149)
-=======
 	syncProgressRecheckDelay    = 12 * time.Second
 	waitL1OriginPollingInterval = 3 * time.Second
 	defaultWaitL1OriginTimeout  = 3 * time.Minute
-
-	// Request urls.
-	sidecarsRequestURL = "eth/v1/beacon/blob_sidecars/%d"
->>>>>>> 2644e607
 )
 
 // ensureGenesisMatched fetches the L2 genesis block from TaikoL1 contract,
