--- conflicted
+++ resolved
@@ -133,13 +133,8 @@
 
 	// doSyncWithBackoff performs a synchronising operation with a backoff strategy.
 	doSyncWithBackoff := func() {
-<<<<<<< HEAD
-		if err := backoff.Retry(d.doSync, backoff.NewConstantBackOff(d.backOffRetryInterval)); err != nil {
-			log.Error("Sync L2Client execution engine's block chain error", "error", err)
-=======
 		if err := backoff.Retry(d.doSync, backoff.NewConstantBackOff(d.RetryInterval)); err != nil {
 			log.Error("Sync L2 execution engine's block chain error", "error", err)
->>>>>>> 46779caa
 		}
 	}
 
