package prover

import (
	"context"
	"crypto/ecdsa"
	"math/big"
	"net/url"
	"os"
	"strconv"
	"testing"
	"time"

	"github.com/ethereum-optimism/optimism/op-service/txmgr"
	"github.com/ethereum/go-ethereum/accounts/abi/bind"
	"github.com/ethereum/go-ethereum/common"
	"github.com/ethereum/go-ethereum/core/types"
	"github.com/ethereum/go-ethereum/crypto"
	"github.com/stretchr/testify/suite"

	"github.com/taikoxyz/taiko-client/bindings"
	"github.com/taikoxyz/taiko-client/bindings/encoding"
	"github.com/taikoxyz/taiko-client/driver"
	"github.com/taikoxyz/taiko-client/internal/testutils"
	"github.com/taikoxyz/taiko-client/pkg/jwt"
	"github.com/taikoxyz/taiko-client/pkg/rpc"
	"github.com/taikoxyz/taiko-client/proposer"
	guardianProverHeartbeater "github.com/taikoxyz/taiko-client/prover/guardian_prover_heartbeater"
	producer "github.com/taikoxyz/taiko-client/prover/proof_producer"
	"github.com/taikoxyz/taiko-client/prover/proof_submitter/transaction"
)

type ProverTestSuite struct {
	testutils.ClientTestSuite
	p        *Prover
	cancel   context.CancelFunc
	d        *driver.Driver
	proposer *proposer.Proposer
}

func (s *ProverTestSuite) SetupTest() {
	s.ClientTestSuite.SetupTest()

	// Init prover
	l1ProverPrivKey, err := crypto.ToECDSA(common.FromHex(os.Getenv("L1_PROVER_PRIVATE_KEY")))
	s.Nil(err)

	ctx, cancel := context.WithCancel(context.Background())
	proverServerURL := s.initProver(ctx, l1ProverPrivKey)
	s.cancel = cancel

	// Init driver
	jwtSecret, err := jwt.ParseSecretFromFile(os.Getenv("JWT_SECRET"))
	s.Nil(err)
	s.NotEmpty(jwtSecret)

	d := new(driver.Driver)
	s.Nil(d.InitFromConfig(context.Background(), &driver.Config{
		ClientConfig: &rpc.ClientConfig{
			L1Endpoint:       os.Getenv("L1_NODE_WS_ENDPOINT"),
			L2Endpoint:       os.Getenv("L2_EXECUTION_ENGINE_WS_ENDPOINT"),
			L2EngineEndpoint: os.Getenv("L2_EXECUTION_ENGINE_AUTH_ENDPOINT"),
			TaikoL1Address:   common.HexToAddress(os.Getenv("TAIKO_L1_ADDRESS")),
			TaikoL2Address:   common.HexToAddress(os.Getenv("TAIKO_L2_ADDRESS")),
			JwtSecret:        string(jwtSecret),
		},
	}))
	s.d = d

	// Init proposer
	l1ProposerPrivKey, err := crypto.ToECDSA(common.FromHex(os.Getenv("L1_PROPOSER_PRIVATE_KEY")))
	s.Nil(err)

	prop := new(proposer.Proposer)

	s.Nil(prop.InitFromConfig(context.Background(), &proposer.Config{
		ClientConfig: &rpc.ClientConfig{
			L1Endpoint:        os.Getenv("L1_NODE_WS_ENDPOINT"),
			L2Endpoint:        os.Getenv("L2_EXECUTION_ENGINE_WS_ENDPOINT"),
			TaikoL1Address:    common.HexToAddress(os.Getenv("TAIKO_L1_ADDRESS")),
			TaikoL2Address:    common.HexToAddress(os.Getenv("TAIKO_L2_ADDRESS")),
			TaikoTokenAddress: common.HexToAddress(os.Getenv("TAIKO_TOKEN_ADDRESS")),
		},
		AssignmentHookAddress:      common.HexToAddress(os.Getenv("ASSIGNMENT_HOOK_ADDRESS")),
		L1ProposerPrivKey:          l1ProposerPrivKey,
		L2SuggestedFeeRecipient:    common.HexToAddress(os.Getenv("L2_SUGGESTED_FEE_RECIPIENT")),
		ProposeInterval:            1024 * time.Hour,
		MaxProposedTxListsPerEpoch: 1,
		WaitReceiptTimeout:         12 * time.Second,
		ProverEndpoints:            []*url.URL{proverServerURL},
		OptimisticTierFee:          common.Big256,
		SgxTierFee:                 common.Big256,
		MaxTierFeePriceBumps:       3,
		TierFeePriceBump:           common.Big2,
		L1BlockBuilderTip:          common.Big0,
		TxmgrConfigs: &txmgr.CLIConfig{
			L1RPCURL:                  os.Getenv("L1_NODE_WS_ENDPOINT"),
			NumConfirmations:          1,
			SafeAbortNonceTooLowCount: txmgr.DefaultBatcherFlagValues.SafeAbortNonceTooLowCount,
			PrivateKey:                common.Bytes2Hex(crypto.FromECDSA(l1ProposerPrivKey)),
			FeeLimitMultiplier:        txmgr.DefaultBatcherFlagValues.FeeLimitMultiplier,
			FeeLimitThresholdGwei:     txmgr.DefaultBatcherFlagValues.FeeLimitThresholdGwei,
			MinBaseFeeGwei:            txmgr.DefaultBatcherFlagValues.MinBaseFeeGwei,
			MinTipCapGwei:             txmgr.DefaultBatcherFlagValues.MinTipCapGwei,
			ResubmissionTimeout:       txmgr.DefaultBatcherFlagValues.ResubmissionTimeout,
			ReceiptQueryInterval:      1 * time.Second,
			NetworkTimeout:            txmgr.DefaultBatcherFlagValues.NetworkTimeout,
			TxSendTimeout:             txmgr.DefaultBatcherFlagValues.TxSendTimeout,
			TxNotInMempoolTimeout:     txmgr.DefaultBatcherFlagValues.TxNotInMempoolTimeout,
		},
	}))

	s.proposer = prop
}

func (s *ProverTestSuite) TestName() {
	s.Equal("prover", s.p.Name())
}

func (s *ProverTestSuite) TestInitError() {
	ctx, cancel := context.WithCancel(context.Background())
	cancel()
	l1ProverPrivKey, err := crypto.ToECDSA(common.FromHex(os.Getenv("L1_PROVER_PRIVATE_KEY")))
	s.Nil(err)

	p := new(Prover)
<<<<<<< HEAD
	// Error should be "context canceled", instead is "Dial ethclient error:"
	s.ErrorContains(p.InitFromConfig(ctx, &Config{
		L1WsEndpoint:                         os.Getenv("L1_NODE_WS_ENDPOINT"),
		L1HttpEndpoint:                       os.Getenv("L1_NODE_HTTP_ENDPOINT"),
		L2WsEndpoint:                         os.Getenv("L2_EXECUTION_ENGINE_WS_ENDPOINT"),
		L2HttpEndpoint:                       os.Getenv("L2_EXECUTION_ENGINE_HTTP_ENDPOINT"),
		TaikoL1Address:                       common.HexToAddress(os.Getenv("TAIKO_L1_ADDRESS")),
		TaikoL2Address:                       common.HexToAddress(os.Getenv("TAIKO_L2_ADDRESS")),
		TaikoTokenAddress:                    common.HexToAddress(os.Getenv("TAIKO_TOKEN_ADDRESS")),
		AssignmentHookAddress:                common.HexToAddress(os.Getenv("ASSIGNMENT_HOOK_CONTRACT_ADDRESS")),
		L1ProverPrivKey:                      l1ProverPrivKey,
		Dummy:                                true,
		ProveUnassignedBlocks:                true,
		ProveBlockTxReplacementGasGrowthRate: 2,
		RPCTimeout:                           10 * time.Minute,
		BackOffRetryInterval:                 3 * time.Second,
		BackOffMaxRetrys:                     12,
=======

	s.ErrorContains(InitFromConfig(ctx, p, &Config{
		L1WsEndpoint:          os.Getenv("L1_NODE_WS_ENDPOINT"),
		L1HttpEndpoint:        os.Getenv("L1_NODE_HTTP_ENDPOINT"),
		L2WsEndpoint:          os.Getenv("L2_EXECUTION_ENGINE_WS_ENDPOINT"),
		L2HttpEndpoint:        os.Getenv("L2_EXECUTION_ENGINE_HTTP_ENDPOINT"),
		TaikoL1Address:        common.HexToAddress(os.Getenv("TAIKO_L1_ADDRESS")),
		TaikoL2Address:        common.HexToAddress(os.Getenv("TAIKO_L2_ADDRESS")),
		TaikoTokenAddress:     common.HexToAddress(os.Getenv("TAIKO_TOKEN_ADDRESS")),
		AssignmentHookAddress: common.HexToAddress(os.Getenv("ASSIGNMENT_HOOK_CONTRACT_ADDRESS")),
		L1ProverPrivKey:       l1ProverPrivKey,
		Dummy:                 true,
		ProveUnassignedBlocks: true,
		RPCTimeout:            10 * time.Minute,
		BackOffRetryInterval:  3 * time.Second,
		BackOffMaxRetrys:      12,
		TxmgrConfigs: &txmgr.CLIConfig{
			L1RPCURL:                  os.Getenv("L1_NODE_WS_ENDPOINT"),
			NumConfirmations:          1,
			SafeAbortNonceTooLowCount: txmgr.DefaultBatcherFlagValues.SafeAbortNonceTooLowCount,
			PrivateKey:                common.Bytes2Hex(crypto.FromECDSA(l1ProverPrivKey)),
			FeeLimitMultiplier:        txmgr.DefaultBatcherFlagValues.FeeLimitMultiplier,
			FeeLimitThresholdGwei:     txmgr.DefaultBatcherFlagValues.FeeLimitThresholdGwei,
			MinBaseFeeGwei:            txmgr.DefaultBatcherFlagValues.MinBaseFeeGwei,
			MinTipCapGwei:             txmgr.DefaultBatcherFlagValues.MinTipCapGwei,
			ResubmissionTimeout:       txmgr.DefaultBatcherFlagValues.ResubmissionTimeout,
			ReceiptQueryInterval:      1 * time.Second,
			NetworkTimeout:            txmgr.DefaultBatcherFlagValues.NetworkTimeout,
			TxSendTimeout:             txmgr.DefaultBatcherFlagValues.TxSendTimeout,
			TxNotInMempoolTimeout:     txmgr.DefaultBatcherFlagValues.TxNotInMempoolTimeout,
		},
>>>>>>> c1765c83
	}), "dial tcp:")
}

func (s *ProverTestSuite) TestOnBlockProposed() {
	// Init prover
	l1ProverPrivKey, err := crypto.ToECDSA(common.FromHex(os.Getenv("L1_PROVER_PRIVATE_KEY")))
	s.Nil(err)
	s.p.cfg.L1ProverPrivKey = l1ProverPrivKey
	// Valid block
	e := s.ProposeAndInsertValidBlock(s.proposer, s.d.ChainSyncer().CalldataSyncer())
	s.Nil(s.p.blockProposedHandler.Handle(context.Background(), e, func() {}))
	req := <-s.p.proofSubmissionCh
	s.Nil(s.p.requestProofOp(req.Event, req.Tier))
	s.Nil(s.p.selectSubmitter(e.Meta.MinTier).SubmitProof(context.Background(), <-s.p.proofGenerationCh))

	// Empty blocks
	for _, e = range s.ProposeAndInsertEmptyBlocks(
		s.proposer,
		s.d.ChainSyncer().CalldataSyncer(),
	) {
		s.Nil(s.p.blockProposedHandler.Handle(context.Background(), e, func() {}))
		req := <-s.p.proofSubmissionCh
		s.Nil(s.p.requestProofOp(req.Event, req.Tier))
		s.Nil(s.p.selectSubmitter(e.Meta.MinTier).SubmitProof(context.Background(), <-s.p.proofGenerationCh))
	}
}

func (s *ProverTestSuite) TestOnBlockVerifiedEmptyBlockHash() {
	s.NotPanics(func() {
		s.p.blockVerifiedHandler.Handle(&bindings.TaikoL1ClientBlockVerified{
			BlockId:   common.Big1,
			BlockHash: common.Hash{},
		})
	})
}

func (s *ProverTestSuite) TestSubmitProofOp() {
	s.NotPanics(func() {
		s.p.withRetry(func() error {
			return s.p.submitProofOp(&producer.ProofWithHeader{
				BlockID: common.Big1,
				Meta:    &bindings.TaikoDataBlockMetadata{},
				Header:  &types.Header{},
				Proof:   []byte{},
				Tier:    encoding.TierOptimisticID,
				Opts:    &producer.ProofRequestOptions{},
			})
		})
	})
	s.NotPanics(func() {
		s.p.withRetry(func() error {
			return s.p.submitProofOp(&producer.ProofWithHeader{
				BlockID: common.Big1,
				Meta:    &bindings.TaikoDataBlockMetadata{},
				Header:  &types.Header{},
				Proof:   []byte{},
				Tier:    encoding.TierOptimisticID,
				Opts:    &producer.ProofRequestOptions{},
			})
		})
	})
}

func (s *ProverTestSuite) TestOnBlockVerified() {
	id := testutils.RandomHash().Big().Uint64()
	s.NotPanics(func() {
		s.p.blockVerifiedHandler.Handle(&bindings.TaikoL1ClientBlockVerified{
			BlockId: testutils.RandomHash().Big(),
			Raw: types.Log{
				BlockHash:   testutils.RandomHash(),
				BlockNumber: id,
			},
		})
	})
}

func (s *ProverTestSuite) TestContestWrongBlocks() {
	s.p.cfg.ContesterMode = false
	s.p.initEventHandlers()
	e := s.ProposeAndInsertValidBlock(s.proposer, s.d.ChainSyncer().CalldataSyncer())
	s.Nil(s.p.transitionProvedHandler.Handle(context.Background(), &bindings.TaikoL1ClientTransitionProved{
		BlockId: e.BlockId,
		Tier:    e.Meta.MinTier,
	}))
	s.p.cfg.ContesterMode = true
	s.p.initEventHandlers()

	// Submit a wrong proof at first.
	sink := make(chan *bindings.TaikoL1ClientTransitionProved)
	header, err := s.p.rpc.L2.HeaderByNumber(context.Background(), e.BlockId)
	s.Nil(err)

	sub, err := s.p.rpc.TaikoL1.WatchTransitionProved(nil, sink, nil)
	s.Nil(err)
	defer func() {
		sub.Unsubscribe()
		close(sink)
	}()

	s.Nil(s.p.proveOp())
	req := <-s.p.proofSubmissionCh
	s.Nil(s.p.requestProofOp(req.Event, req.Tier))
	proofWithHeader := <-s.p.proofGenerationCh
	proofWithHeader.Opts.BlockHash = testutils.RandomHash()
	s.Nil(s.p.selectSubmitter(e.Meta.MinTier).SubmitProof(context.Background(), proofWithHeader))

	event := <-sink
	s.Equal(header.Number.Uint64(), event.BlockId.Uint64())
	s.Equal(common.BytesToHash(proofWithHeader.Opts.BlockHash[:]), common.BytesToHash(event.Tran.BlockHash[:]))
	s.NotEqual(header.Hash(), common.BytesToHash(event.Tran.BlockHash[:]))
	s.Equal(header.ParentHash, common.BytesToHash(event.Tran.ParentHash[:]))

	// Contest the transition.
	contestedSink := make(chan *bindings.TaikoL1ClientTransitionContested)
	contestedSub, err := s.p.rpc.TaikoL1.WatchTransitionContested(nil, contestedSink, nil)
	s.Nil(err)
	defer func() {
		contestedSub.Unsubscribe()
		close(contestedSink)
	}()

	contesterKey, err := crypto.ToECDSA(common.FromHex(os.Getenv("L1_CONTRACT_OWNER_PRIVATE_KEY")))
	s.Nil(err)
	s.NotNil(s.initProver(
		context.Background(),
		contesterKey,
	))
	s.p.cfg.ContesterMode = true
	s.p.initEventHandlers()

	s.Greater(header.Number.Uint64(), uint64(0))
	s.Nil(s.p.transitionProvedHandler.Handle(context.Background(), event))
	contestReq := <-s.p.proofContestCh
	s.Nil(s.p.contestProofOp(contestReq))

	contestedEvent := <-contestedSink
	s.Equal(header.Number.Uint64(), contestedEvent.BlockId.Uint64())
	s.Equal(header.Hash(), common.BytesToHash(contestedEvent.Tran.BlockHash[:]))
	s.Equal(header.ParentHash, common.BytesToHash(contestedEvent.Tran.ParentHash[:]))

	s.Nil(s.p.transitionContestedHandler.Handle(context.Background(), contestedEvent))

	s.p.cfg.GuardianProverAddress = common.HexToAddress(os.Getenv("GUARDIAN_PROVER_CONTRACT_ADDRESS"))
	s.True(s.p.IsGuardianProver())

	txBuilder := transaction.NewProveBlockTxBuilder(s.p.rpc, s.p.cfg.TaikoL1Address, s.p.cfg.GuardianProverAddress)
	s.p.proofSubmitters = nil
	s.Nil(s.p.initProofSubmitters(s.p.txmgr, txBuilder))

	s.p.rpc.GuardianProver, err = bindings.NewGuardianProver(s.p.cfg.GuardianProverAddress, s.p.rpc.L1)
	s.Nil(err)

	approvedSink := make(chan *bindings.GuardianProverGuardianApproval)
	approvedSub, err := s.p.rpc.GuardianProver.WatchGuardianApproval(
		nil, approvedSink, []common.Address{}, [](*big.Int){},
	)
	s.Nil(err)
	defer func() {
		approvedSub.Unsubscribe()
		close(approvedSink)
	}()
	req = <-s.p.proofSubmissionCh
	s.Nil(s.p.requestProofOp(req.Event, req.Tier))
	s.Nil(s.p.selectSubmitter(encoding.TierGuardianID).SubmitProof(context.Background(), <-s.p.proofGenerationCh))
	approvedEvent := <-approvedSink

	s.Equal(header.Number.Uint64(), approvedEvent.BlockId.Uint64())
}

func (s *ProverTestSuite) TestProveExpiredUnassignedBlock() {
	e := s.ProposeAndInsertValidBlock(s.proposer, s.d.ChainSyncer().CalldataSyncer())
	sink := make(chan *bindings.TaikoL1ClientTransitionProved)

	header, err := s.p.rpc.L2.HeaderByNumber(context.Background(), e.BlockId)
	s.Nil(err)

	sub, err := s.p.rpc.TaikoL1.WatchTransitionProved(nil, sink, nil)
	s.Nil(err)
	defer func() {
		sub.Unsubscribe()
		close(sink)
	}()

	e.AssignedProver = common.BytesToAddress(testutils.RandomHash().Bytes())
	s.p.cfg.GuardianProverAddress = common.Address{}
	s.Nil(s.p.assignmentExpiredHandler.Handle(context.Background(), e))
	req := <-s.p.proofSubmissionCh
	s.Nil(s.p.requestProofOp(req.Event, req.Tier))
	s.Nil(s.p.selectSubmitter(e.Meta.MinTier).SubmitProof(context.Background(), <-s.p.proofGenerationCh))

	event := <-sink
	s.Equal(header.Number.Uint64(), event.BlockId.Uint64())
	s.Equal(header.Hash(), common.BytesToHash(event.Tran.BlockHash[:]))
	s.Equal(header.ParentHash, common.BytesToHash(event.Tran.ParentHash[:]))
}

func (s *ProverTestSuite) TestSelectSubmitter() {
	submitter := s.p.selectSubmitter(encoding.TierGuardianID - 1)
	s.NotNil(submitter)
	s.Equal(encoding.TierGuardianID, submitter.Tier())
}

func (s *ProverTestSuite) TestSelectSubmitterNotFound() {
	submitter := s.p.selectSubmitter(encoding.TierGuardianID + 1)
	s.Nil(submitter)
}

func (s *ProverTestSuite) TestGetSubmitterByTier() {
	submitter := s.p.getSubmitterByTier(encoding.TierGuardianID)
	s.NotNil(submitter)
	s.Equal(encoding.TierGuardianID, submitter.Tier())
	s.Nil(s.p.getSubmitterByTier(encoding.TierGuardianID + 1))
}

func (s *ProverTestSuite) TestProveOp() {
	e := s.ProposeAndInsertValidBlock(s.proposer, s.d.ChainSyncer().CalldataSyncer())
	sink := make(chan *bindings.TaikoL1ClientTransitionProved)

	header, err := s.p.rpc.L2.HeaderByNumber(context.Background(), e.BlockId)
	s.Nil(err)

	sub, err := s.p.rpc.TaikoL1.WatchTransitionProved(nil, sink, nil)
	s.Nil(err)
	defer func() {
		sub.Unsubscribe()
		close(sink)
	}()

	s.Nil(s.p.proveOp())
	req := <-s.p.proofSubmissionCh
	s.Nil(s.p.requestProofOp(req.Event, req.Tier))
	s.Nil(s.p.selectSubmitter(e.Meta.MinTier).SubmitProof(context.Background(), <-s.p.proofGenerationCh))

	event := <-sink
	s.Equal(header.Number.Uint64(), event.BlockId.Uint64())
	s.Equal(header.Hash(), common.BytesToHash(event.Tran.BlockHash[:]))
	s.Equal(header.ParentHash, common.BytesToHash(event.Tran.ParentHash[:]))
}

func (s *ProverTestSuite) TestGetBlockProofStatus() {
	parent, err := s.p.rpc.L2.HeaderByNumber(context.Background(), nil)
	s.Nil(err)

	e := s.ProposeAndInsertValidBlock(s.proposer, s.d.ChainSyncer().CalldataSyncer())

	// No proof submitted
	status, err := rpc.GetBlockProofStatus(context.Background(), s.p.rpc, e.BlockId, s.p.ProverAddress())
	s.Nil(err)
	s.False(status.IsSubmitted)

	// Valid proof submitted
	sink := make(chan *bindings.TaikoL1ClientTransitionProved)

	sub, err := s.p.rpc.TaikoL1.WatchTransitionProved(nil, sink, nil)
	s.Nil(err)
	defer func() {
		sub.Unsubscribe()
		close(sink)
	}()

	s.Nil(s.p.proveOp())
	req := <-s.p.proofSubmissionCh
	s.Nil(s.p.requestProofOp(req.Event, req.Tier))
	s.Nil(s.p.selectSubmitter(e.Meta.MinTier).SubmitProof(context.Background(), <-s.p.proofGenerationCh))

	status, err = rpc.GetBlockProofStatus(context.Background(), s.p.rpc, e.BlockId, s.p.ProverAddress())
	s.Nil(err)

	s.True(status.IsSubmitted)
	s.False(status.Invalid)
	s.Equal(parent.Hash(), status.ParentHeader.Hash())
	s.Equal(s.p.ProverAddress(), status.CurrentTransitionState.Prover)

	// Invalid proof submitted
	parent, err = s.p.rpc.L2.HeaderByNumber(context.Background(), nil)
	s.Nil(err)

	e = s.ProposeAndInsertValidBlock(s.proposer, s.d.ChainSyncer().CalldataSyncer())

	status, err = rpc.GetBlockProofStatus(context.Background(), s.p.rpc, e.BlockId, s.p.ProverAddress())
	s.Nil(err)
	s.False(status.IsSubmitted)

	s.Nil(s.p.proveOp())
	req = <-s.p.proofSubmissionCh
	s.Nil(s.p.requestProofOp(req.Event, req.Tier))

	proofWithHeader := <-s.p.proofGenerationCh
	proofWithHeader.Opts.BlockHash = testutils.RandomHash()
	s.Nil(s.p.selectSubmitter(e.Meta.MinTier).SubmitProof(context.Background(), proofWithHeader))

	status, err = rpc.GetBlockProofStatus(context.Background(), s.p.rpc, e.BlockId, s.p.ProverAddress())
	s.Nil(err)
	s.True(status.IsSubmitted)
	s.True(status.Invalid)
	s.Equal(parent.Hash(), status.ParentHeader.Hash())
	s.Equal(s.p.ProverAddress(), status.CurrentTransitionState.Prover)
	s.Equal(proofWithHeader.Opts.BlockHash, common.BytesToHash(status.CurrentTransitionState.BlockHash[:]))
}

func (s *ProverTestSuite) TestSetApprovalAlreadySetHigher() {
	originalAllowance, err := s.p.rpc.TaikoToken.Allowance(&bind.CallOpts{}, s.p.ProverAddress(), s.p.cfg.TaikoL1Address)
	s.Nil(err)

	amt := common.Big1
	s.p.cfg.Allowance = amt

	s.Nil(s.p.setApprovalAmount(context.Background(), s.p.cfg.TaikoL1Address))

	allowance, err := s.p.rpc.TaikoToken.Allowance(&bind.CallOpts{}, s.p.ProverAddress(), s.p.cfg.TaikoL1Address)
	s.Nil(err)

	s.Equal(0, allowance.Cmp(originalAllowance))
}

func (s *ProverTestSuite) TearDownTest() {
	if s.p.ctx.Err() == nil {
		s.cancel()
	}
}

func TestProverTestSuite(t *testing.T) {
	suite.Run(t, new(ProverTestSuite))
}

func (s *ProverTestSuite) initProver(
	ctx context.Context,
	key *ecdsa.PrivateKey,
) *url.URL {
	proverServerURL := testutils.LocalRandomProverEndpoint()
	port, err := strconv.Atoi(proverServerURL.Port())
	s.Nil(err)

	decimal, err := s.RPCClient.TaikoToken.Decimals(nil)
	s.Nil(err)

	p := new(Prover)
	s.Nil(p.InitFromConfig(ctx, &Config{
		L1WsEndpoint:          os.Getenv("L1_NODE_WS_ENDPOINT"),
		L1HttpEndpoint:        os.Getenv("L1_NODE_HTTP_ENDPOINT"),
		L2WsEndpoint:          os.Getenv("L2_EXECUTION_ENGINE_WS_ENDPOINT"),
		L2HttpEndpoint:        os.Getenv("L2_EXECUTION_ENGINE_HTTP_ENDPOINT"),
		TaikoL1Address:        common.HexToAddress(os.Getenv("TAIKO_L1_ADDRESS")),
		TaikoL2Address:        common.HexToAddress(os.Getenv("TAIKO_L2_ADDRESS")),
		TaikoTokenAddress:     common.HexToAddress(os.Getenv("TAIKO_TOKEN_ADDRESS")),
		AssignmentHookAddress: common.HexToAddress(os.Getenv("ASSIGNMENT_HOOK_ADDRESS")),
		L1ProverPrivKey:       key,
		Dummy:                 true,
		ProveUnassignedBlocks: true,
		Capacity:              1024,
		MinOptimisticTierFee:  common.Big1,
		MinSgxTierFee:         common.Big1,
		HTTPServerPort:        uint64(port),
		WaitReceiptTimeout:    12 * time.Second,
		Allowance:             new(big.Int).Exp(big.NewInt(1_000_000_100), new(big.Int).SetUint64(uint64(decimal)), nil),
		RPCTimeout:            3 * time.Second,
		BackOffRetryInterval:  3 * time.Second,
		BackOffMaxRetrys:      12,
		L1NodeVersion:         "1.0.0",
		L2NodeVersion:         "0.1.0",
		TxmgrConfigs: &txmgr.CLIConfig{
			L1RPCURL:                  os.Getenv("L1_NODE_WS_ENDPOINT"),
			NumConfirmations:          1,
			SafeAbortNonceTooLowCount: txmgr.DefaultBatcherFlagValues.SafeAbortNonceTooLowCount,
			PrivateKey:                common.Bytes2Hex(crypto.FromECDSA(key)),
			FeeLimitMultiplier:        txmgr.DefaultBatcherFlagValues.FeeLimitMultiplier,
			FeeLimitThresholdGwei:     txmgr.DefaultBatcherFlagValues.FeeLimitThresholdGwei,
			MinBaseFeeGwei:            txmgr.DefaultBatcherFlagValues.MinBaseFeeGwei,
			MinTipCapGwei:             txmgr.DefaultBatcherFlagValues.MinTipCapGwei,
			ResubmissionTimeout:       txmgr.DefaultBatcherFlagValues.ResubmissionTimeout,
			ReceiptQueryInterval:      1 * time.Second,
			NetworkTimeout:            txmgr.DefaultBatcherFlagValues.NetworkTimeout,
			TxSendTimeout:             txmgr.DefaultBatcherFlagValues.TxSendTimeout,
			TxNotInMempoolTimeout:     txmgr.DefaultBatcherFlagValues.TxNotInMempoolTimeout,
		},
	}))
	p.server = s.NewTestProverServer(
		key,
		proverServerURL,
	)

	p.guardianProverHeartbeater = guardianProverHeartbeater.New(
		key,
		p.cfg.GuardianProverHealthCheckServerEndpoint,
		p.rpc,
		p.ProverAddress(),
	)
	s.p = p

	return proverServerURL
}<|MERGE_RESOLUTION|>--- conflicted
+++ resolved
@@ -123,27 +123,8 @@
 	s.Nil(err)
 
 	p := new(Prover)
-<<<<<<< HEAD
-	// Error should be "context canceled", instead is "Dial ethclient error:"
+
 	s.ErrorContains(p.InitFromConfig(ctx, &Config{
-		L1WsEndpoint:                         os.Getenv("L1_NODE_WS_ENDPOINT"),
-		L1HttpEndpoint:                       os.Getenv("L1_NODE_HTTP_ENDPOINT"),
-		L2WsEndpoint:                         os.Getenv("L2_EXECUTION_ENGINE_WS_ENDPOINT"),
-		L2HttpEndpoint:                       os.Getenv("L2_EXECUTION_ENGINE_HTTP_ENDPOINT"),
-		TaikoL1Address:                       common.HexToAddress(os.Getenv("TAIKO_L1_ADDRESS")),
-		TaikoL2Address:                       common.HexToAddress(os.Getenv("TAIKO_L2_ADDRESS")),
-		TaikoTokenAddress:                    common.HexToAddress(os.Getenv("TAIKO_TOKEN_ADDRESS")),
-		AssignmentHookAddress:                common.HexToAddress(os.Getenv("ASSIGNMENT_HOOK_CONTRACT_ADDRESS")),
-		L1ProverPrivKey:                      l1ProverPrivKey,
-		Dummy:                                true,
-		ProveUnassignedBlocks:                true,
-		ProveBlockTxReplacementGasGrowthRate: 2,
-		RPCTimeout:                           10 * time.Minute,
-		BackOffRetryInterval:                 3 * time.Second,
-		BackOffMaxRetrys:                     12,
-=======
-
-	s.ErrorContains(InitFromConfig(ctx, p, &Config{
 		L1WsEndpoint:          os.Getenv("L1_NODE_WS_ENDPOINT"),
 		L1HttpEndpoint:        os.Getenv("L1_NODE_HTTP_ENDPOINT"),
 		L2WsEndpoint:          os.Getenv("L2_EXECUTION_ENGINE_WS_ENDPOINT"),
@@ -173,7 +154,6 @@
 			TxSendTimeout:             txmgr.DefaultBatcherFlagValues.TxSendTimeout,
 			TxNotInMempoolTimeout:     txmgr.DefaultBatcherFlagValues.TxNotInMempoolTimeout,
 		},
->>>>>>> c1765c83
 	}), "dial tcp:")
 }
 
