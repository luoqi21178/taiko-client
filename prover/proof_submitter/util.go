package submitter

import (
	"context"
	"crypto/ecdsa"
	"errors"
	"fmt"
	"math/big"
	"strings"
	"time"

	"github.com/cenkalti/backoff/v4"
	"github.com/ethereum/go-ethereum/accounts/abi/bind"
	"github.com/ethereum/go-ethereum/common"
	"github.com/ethereum/go-ethereum/core/types"
	"github.com/ethereum/go-ethereum/ethclient"
	"github.com/ethereum/go-ethereum/log"
	"github.com/taikoxyz/taiko-client/bindings"
	"github.com/taikoxyz/taiko-client/bindings/encoding"
	"github.com/taikoxyz/taiko-client/pkg/rpc"
)

var (
	errUnretryable = errors.New("unretryable")
)

// isSubmitProofTxErrorRetryable checks whether the error returned by a proof submission transaction
// is retryable.
func isSubmitProofTxErrorRetryable(err error, blockID *big.Int) bool {
	if !strings.HasPrefix(err.Error(), "L1_") {
		return true
	}

	log.Warn("🤷‍♂️ Unretryable proof submission error", "error", err, "blockID", blockID)
	return false
}

// getProveBlocksTxOpts creates a bind.TransactOpts instance using the given private key.
// Used for creating TaikoL1.proveBlock and TaikoL1.proveBlockInvalid transactions.
func getProveBlocksTxOpts(
	ctx context.Context,
	cli *ethclient.Client,
	chainID *big.Int,
	proverPrivKey *ecdsa.PrivateKey,
) (*bind.TransactOpts, error) {
	opts, err := bind.NewKeyedTransactorWithChainID(proverPrivKey, chainID)
	if err != nil {
		return nil, err
	}
	gasTipCap, err := cli.SuggestGasTipCap(ctx)
	if err != nil {
		if rpc.IsMaxPriorityFeePerGasNotFoundError(err) {
			gasTipCap = rpc.FallbackGasTipCap
		} else {
			return nil, err
		}
	}

	opts.GasTipCap = gasTipCap

	return opts, nil
}

// sendTxWithBackoff tries to send the given proof submission transaction with a backoff policy.
func sendTxWithBackoff(
	ctx context.Context,
	cli *rpc.Client,
	blockID *big.Int,
	proposedAt uint64,
	expectedReward uint64,
	meta *bindings.TaikoDataBlockMetadata,
	sendTxFunc func() (*types.Transaction, error),
) error {
	var (
		isUnretryableError bool
	)

	if err := backoff.Retry(func() error {
		if ctx.Err() != nil {
			return nil
		}

		// Check if the corresponding L1 block is still in the canonical chain.
		l1Header, err := cli.L1.HeaderByNumber(ctx, new(big.Int).SetUint64(meta.L1Height))
		if err != nil {
			log.Warn(
				"Failed to fetch L1 block",
				"blockID", blockID,
				"l1Height", meta.L1Height,
				"l1Hash", common.BytesToHash(meta.L1Hash[:]),
				"error", err,
			)
			return err
		}
		if l1Header.Hash() != meta.L1Hash {
			log.Warn(
				"Reorg detected, skip the current proof submission",
				"blockID", blockID,
				"l1Height", meta.L1Height,
				"l1HashOld", common.BytesToHash(meta.L1Hash[:]),
				"l1HashNew", l1Header.Hash(),
			)
			return nil
		}

		// Check the expected reward.
		if expectedReward != 0 {
			// Check if this proof is still needed at first.
			needNewProof, err := rpc.NeedNewProof(ctx, cli, blockID, common.Address{})
			if err != nil {
				log.Warn(
					"Failed to check if the generated proof is needed",
					"blockID", blockID,
					"error", err,
				)
				return err
			}

<<<<<<< HEAD
			if !needNewProof {
=======
			if needNewProof {
				stateVar, err := cli.TaikoL1.GetStateVariables(nil)
				if err != nil {
					log.Warn("Failed to get protocol state variables", "blockID", blockID, "error", err)
					return err
				}

				targetDelay := stateVar.ProofTimeTarget * 4
				if stateVar.BlockFee != 0 {
					targetDelay = uint64(float64(expectedReward) / float64(stateVar.BlockFee) * float64(stateVar.ProofTimeTarget))
					if targetDelay < stateVar.ProofTimeTarget/4 {
						targetDelay = stateVar.ProofTimeTarget / 4
					} else if targetDelay > stateVar.ProofTimeTarget*4 {
						targetDelay = stateVar.ProofTimeTarget * 4
					}
				}

				log.Info(
					"Target delay",
					"blockID", blockID,
					"delay", targetDelay,
					"expectedReward", expectedReward,
					"blockFee", stateVar.BlockFee,
					"proofTimeTarget", stateVar.ProofTimeTarget,
					"proposedTime", proposedTime,
					"timeToWait", time.Until(proposedTime.Add(time.Duration(targetDelay)*time.Second)),
				)

				if time.Now().Before(proposedTime.Add(time.Duration(targetDelay) * time.Second)) {
					return errNeedWaiting
				}
			} else {
>>>>>>> feaa2b64
				log.Info("Proof was submitted another prover, skip the current proof submission", "blockID", blockID)
				return nil
			}
		}

		tx, err := sendTxFunc()
		if err != nil {
			err = encoding.TryParsingCustomError(err)
			if isSubmitProofTxErrorRetryable(err, blockID) {
				log.Info("Retry sending TaikoL1.proveBlock transaction", "blockID", blockID, "reason", err)
				return err
			}

			isUnretryableError = true
			return nil
		}

		if _, err := rpc.WaitReceipt(ctx, cli.L1, tx); err != nil {
			log.Warn("Failed to wait till transaction executed", "blockID", blockID, "txHash", tx.Hash(), "error", err)
			return err
		}

		log.Info(
			"💰 Your block proof was accepted",
			"blockID", blockID,
			"proposedAt", proposedAt,
		)

		return nil
	}, backoff.NewConstantBackOff(12*time.Second)); err != nil {
		return fmt.Errorf("failed to send TaikoL1.proveBlock transaction: %w", err)
	}

	if isUnretryableError {
		return errUnretryable
	}

	return nil
}<|MERGE_RESOLUTION|>--- conflicted
+++ resolved
@@ -116,42 +116,7 @@
 				return err
 			}
 
-<<<<<<< HEAD
 			if !needNewProof {
-=======
-			if needNewProof {
-				stateVar, err := cli.TaikoL1.GetStateVariables(nil)
-				if err != nil {
-					log.Warn("Failed to get protocol state variables", "blockID", blockID, "error", err)
-					return err
-				}
-
-				targetDelay := stateVar.ProofTimeTarget * 4
-				if stateVar.BlockFee != 0 {
-					targetDelay = uint64(float64(expectedReward) / float64(stateVar.BlockFee) * float64(stateVar.ProofTimeTarget))
-					if targetDelay < stateVar.ProofTimeTarget/4 {
-						targetDelay = stateVar.ProofTimeTarget / 4
-					} else if targetDelay > stateVar.ProofTimeTarget*4 {
-						targetDelay = stateVar.ProofTimeTarget * 4
-					}
-				}
-
-				log.Info(
-					"Target delay",
-					"blockID", blockID,
-					"delay", targetDelay,
-					"expectedReward", expectedReward,
-					"blockFee", stateVar.BlockFee,
-					"proofTimeTarget", stateVar.ProofTimeTarget,
-					"proposedTime", proposedTime,
-					"timeToWait", time.Until(proposedTime.Add(time.Duration(targetDelay)*time.Second)),
-				)
-
-				if time.Now().Before(proposedTime.Add(time.Duration(targetDelay) * time.Second)) {
-					return errNeedWaiting
-				}
-			} else {
->>>>>>> feaa2b64
 				log.Info("Proof was submitted another prover, skip the current proof submission", "blockID", blockID)
 				return nil
 			}
