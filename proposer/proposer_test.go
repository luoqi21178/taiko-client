--- conflicted
+++ resolved
@@ -57,11 +57,8 @@
 		TierFeePriceBump:                    common.Big2,
 		MaxTierFeePriceBumps:                3,
 		ExtraData:                           "test",
-<<<<<<< HEAD
 		BlobAllowed:                         true,
-=======
 		L1BlockBuilderTip:                   common.Big0,
->>>>>>> 46197780
 	}))
 
 	s.p = p
