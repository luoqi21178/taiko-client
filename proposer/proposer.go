--- conflicted
+++ resolved
@@ -318,31 +318,6 @@
 		return nil, err
 	}
 
-<<<<<<< HEAD
-=======
-	// Propose the transactions list
-	opts, err := getTxOpts(ctx, p.rpc.L1, p.L1ProposerPrivKey, p.rpc.L1.ChainID, maxFee)
-	if err != nil {
-		return nil, err
-	}
-	if nonce != nil {
-		opts.Nonce = new(big.Int).SetUint64(*nonce)
-	}
-	opts.GasLimit = p.ProposeBlockTxGasLimit
-	if isReplacement {
-		if opts, err = rpc.IncreaseGasTipCap(
-			ctx,
-			p.rpc,
-			opts,
-			p.proposerAddress,
-			new(big.Int).SetUint64(p.ProposeBlockTxReplacementMultiplier),
-			p.ProposeBlockTxGasTipCap,
-		); err != nil {
-			return nil, err
-		}
-	}
-
->>>>>>> f5d11460
 	var parentMetaHash = [32]byte{}
 	if p.IncludeParentMetaHash {
 		state, err := p.rpc.TaikoL1.State(&bind.CallOpts{Context: ctx})
@@ -419,32 +394,8 @@
 		return nil, err
 	}
 
-<<<<<<< HEAD
 	opts := p.sender.Opts
 	opts.Value = maxFee
-=======
-	// Propose the transactions list
-	opts, err := getTxOpts(ctx, p.rpc.L1, p.L1ProposerPrivKey, p.rpc.L1.ChainID, maxFee)
-	if err != nil {
-		return nil, err
-	}
-	if nonce != nil {
-		opts.Nonce = new(big.Int).SetUint64(*nonce)
-	}
-	opts.GasLimit = p.ProposeBlockTxGasLimit
-	if isReplacement {
-		if opts, err = rpc.IncreaseGasTipCap(
-			ctx,
-			p.rpc,
-			opts,
-			p.proposerAddress,
-			new(big.Int).SetUint64(p.ProposeBlockTxReplacementMultiplier),
-			p.ProposeBlockTxGasTipCap,
-		); err != nil {
-			return nil, err
-		}
-	}
->>>>>>> f5d11460
 
 	var parentMetaHash = [32]byte{}
 	if p.IncludeParentMetaHash {
